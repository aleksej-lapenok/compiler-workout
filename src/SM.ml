--- conflicted
+++ resolved
@@ -23,11 +23,7 @@
      val eval : config -> prg -> config
 
    Takes a configuration and a program, and returns a configuration as a result
-<<<<<<< HEAD
-*)                         
-let rec eval conf prog = failwith "Not yet implemented"
-=======
- *)                         
+*)                                                  
 let evalRow (stack, (state, cfgInput, cfgOutput))  prg = match prg with
   | BINOP op -> (match stack with
                  | y::x::tail -> ([Language.Expr.getFunction op x y] @ tail, (state, cfgInput, cfgOutput))
@@ -49,7 +45,6 @@
             )
 
 let eval cfg prg = List.fold_left evalRow cfg prg
->>>>>>> a174f264
 
 (* Top-level evaluation
 
@@ -65,7 +60,7 @@
 
    Takes a program in the source language and returns an equivalent program for the
    stack machine
-<<<<<<< HEAD
+
 *)
 let rec compile =
   let rec expr = function
@@ -78,8 +73,7 @@
   | Stmt.Read x        -> [READ; ST x]
   | Stmt.Write e       -> expr e @ [WRITE]
   | Stmt.Assign (x, e) -> expr e @ [ST x]
-=======
- *)
+(*
 let rec compileRow expr = match expr with
   | Language.Expr.Const n -> [CONST n]
   | Language.Expr.Var x -> [LD x]
@@ -91,4 +85,4 @@
   | Language.Stmt.Write e -> (compileRow e) @ [WRITE]
   | Language.Stmt.Assign (x, e) -> (compileRow e) @ [ST x]
   | Language.Stmt.Seq (stmt1, stmt2) -> (compile stmt1) @ (compile stmt2)
->>>>>>> a174f264
+*)