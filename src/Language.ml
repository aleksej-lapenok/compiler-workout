(* Opening a library for generic programming (https://github.com/dboulytchev/GT).
   The library provides "@type ..." syntax extension and plugins like show, etc.
*)
open GT

(* Opening a library for combinator-based syntax analysis *)
open Ostap.Combinators
       
(* Simple expressions: syntax and semantics *)
module Expr =
  struct
    
    (* The type for expressions. Note, in regular OCaml there is no "@type..." 
       notation, it came from GT. 
    *)
    @type t =
    (* integer constant *) | Const of int
    (* variable         *) | Var   of string
    (* binary operator  *) | Binop of string * t * t with show

    (* Available binary operators:
        !!                   --- disjunction
        &&                   --- conjunction
        ==, !=, <=, <, >=, > --- comparisons
        +, -                 --- addition, subtraction
        *, /, %              --- multiplication, division, reminder
    *)
                                                            
    (* State: a partial map from variables to integer values. *)
    type state = string -> int 

    (* Empty state: maps every variable into nothing. *)
    let empty = fun x -> failwith (Printf.sprintf "Undefined variable %s" x)

    (* Update: non-destructively "modifies" the state s by binding the variable x 
      to value v and returns the new state.
    *)
    let update x v s = fun y -> if x = y then v else s y

    (* Expression evaluator

          val eval : state -> t -> int
 
       Takes a state and an expression, and returns the value of the expression in 
       the given state.
<<<<<<< HEAD
     *)                                                       
    let eval _ _ = failwith "Not yet implemented"
=======
    *)
    let fromBool b = if b then 1 else 0

    let toBool b = b <> 0 

    let ($) f1 f2 a b = f2 (f1 a b)

    let getFunction op = match op with 
       | "+" -> (+)
       | "-" -> (-)
       | "*" -> ( * )
       | "/" -> (/)
       | "%" -> (mod)
       | "<" -> (<) $ fromBool
       | "<=" -> (<=) $ fromBool
       | ">" -> (>) $ fromBool
       | ">=" -> (>=) $ fromBool
       | "==" -> (=) $ fromBool
       | "!=" -> (<>) $ fromBool 
       | "&&" -> fun x y -> fromBool ((&&) (toBool x) (toBool y)) 
       | "!!" -> fun x y -> fromBool ((||) (toBool x) (toBool y))
       | _ -> raise Not_found

    let rec eval state expr =  match expr with
       | Const a -> a
       | Var x -> state x
       | Binop (op, x, y) -> (getFunction op) 
            (eval state x) (eval state y)

>>>>>>> a174f264

    (* Expression parser. You can use the following terminals:

         IDENT   --- a non-empty identifier a-zA-Z[a-zA-Z0-9_]* as a string
         DECIMAL --- a decimal constant [0-9]+ as a string
                                                                                                                  
    *)
<<<<<<< HEAD
    ostap (                                      
      parse: empty {failwith "Not yet implemented"}
=======

    let parseBinop op = ostap(- $(op)), (fun x y -> Binop(op, x, y))

    ostap (
      expr: 
           !(Ostap.Util.expr
                 (fun x -> x)
                 (Array.map (fun (assoc, ops) -> assoc, List.map parseBinop ops)
                  [|
                     `Lefta, ["!!"];
                     `Lefta, ["&&"];
                     `Nona, ["<="; "<"; ">="; ">"; "=="; "!="];
                     `Lefta, ["+"; "-"];
                     `Lefta, ["*"; "/"; "%"];
                  |]
                 )
                 primary
             );
      primary: n:DECIMAL {Const n} | x:IDENT {Var x} | -"(" expr -")"
>>>>>>> a174f264
    )
    
  end
                    
(* Simple statements: syntax and sematics *)
module Stmt =
  struct

    (* The type for statements *)
    @type t =
    (* read into the variable           *) | Read   of string
    (* write the value of an expression *) | Write  of Expr.t
    (* assignment                       *) | Assign of string * Expr.t
    (* composition                      *) | Seq    of t * t with show

    (* The type of configuration: a state, an input stream, an output stream *)
    type config = Expr.state * int list * int list 

    (* Statement evaluator
<<<<<<< HEAD

         val eval : config -> t -> config

       Takes a configuration and a statement, and returns another configuration
    *)
    let eval _ _ = failwith "Not yet implemented"

    (* Statement parser *)
    ostap (
      parse: empty {failwith "Not yet implemented"}
=======
 
          val eval : config -> t -> config

       Takes a configuration and a statement, and returns another configuration
    *)
    let rec eval (state, input, output) stmt = match stmt with
        | Read x -> (match input with
                    | head :: tail -> (Expr.update x head state, tail, output)
                    | _ -> failwith ("Empty input")
                    )
        | Write e -> (state, input, output @ [Expr.eval state e])
        | Assign (x, e) -> (Expr.update x (Expr.eval state e) state, input, output)
        | Seq (stmt1, stmt2) -> eval (eval (state, input, output) stmt1) stmt2 

    (* Statement parser *)
    ostap (
      line: 
          "read"  "(" x:IDENT ")"          {Read x}
        | "write" "(" e:!(Expr.expr) ")"   {Write e}
        | x:IDENT ":=" e:!(Expr.expr)     {Assign (x, e)};
 
        parse: l:line ";" rest:parse {Seq (l, rest)} | line
>>>>>>> a174f264
    )
      
  end

(* The top-level definitions *)

(* The top-level syntax category is statement *)
type t = Stmt.t    

(* Top-level evaluator

     eval : t -> int list -> int list

   Takes a program and its input stream, and returns the output stream
*)
let eval p i =
  let _, _, o = Stmt.eval (Expr.empty, i, []) p in o

(* Top-level parser *)
let parse = Stmt.parse                                                     <|MERGE_RESOLUTION|>--- conflicted
+++ resolved
@@ -43,10 +43,6 @@
  
        Takes a state and an expression, and returns the value of the expression in 
        the given state.
-<<<<<<< HEAD
-     *)                                                       
-    let eval _ _ = failwith "Not yet implemented"
-=======
     *)
     let fromBool b = if b then 1 else 0
 
@@ -76,18 +72,12 @@
        | Binop (op, x, y) -> (getFunction op) 
             (eval state x) (eval state y)
 
->>>>>>> a174f264
-
     (* Expression parser. You can use the following terminals:
 
          IDENT   --- a non-empty identifier a-zA-Z[a-zA-Z0-9_]* as a string
          DECIMAL --- a decimal constant [0-9]+ as a string
                                                                                                                   
     *)
-<<<<<<< HEAD
-    ostap (                                      
-      parse: empty {failwith "Not yet implemented"}
-=======
 
     let parseBinop op = ostap(- $(op)), (fun x y -> Binop(op, x, y))
 
@@ -107,7 +97,6 @@
                  primary
              );
       primary: n:DECIMAL {Const n} | x:IDENT {Var x} | -"(" expr -")"
->>>>>>> a174f264
     )
     
   end
@@ -127,23 +116,21 @@
     type config = Expr.state * int list * int list 
 
     (* Statement evaluator
-<<<<<<< HEAD
 
          val eval : config -> t -> config
 
        Takes a configuration and a statement, and returns another configuration
     *)
-    let eval _ _ = failwith "Not yet implemented"
 
     (* Statement parser *)
-    ostap (
+    (*ostap (
       parse: empty {failwith "Not yet implemented"}
-=======
  
           val eval : config -> t -> config
 
        Takes a configuration and a statement, and returns another configuration
-    *)
+    )
+*)
     let rec eval (state, input, output) stmt = match stmt with
         | Read x -> (match input with
                     | head :: tail -> (Expr.update x head state, tail, output)
@@ -161,7 +148,6 @@
         | x:IDENT ":=" e:!(Expr.expr)     {Assign (x, e)};
  
         parse: l:line ";" rest:parse {Seq (l, rest)} | line
->>>>>>> a174f264
     )
       
   end
